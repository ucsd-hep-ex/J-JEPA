--- conflicted
+++ resolved
@@ -44,12 +44,8 @@
 
         # later embedding layers
         # embedding dimension size
-<<<<<<< HEAD
-        self.emb_dim: int = 512
+        self.emb_dim: int = 1024
         self.predictor_emb_dim = 1024
-=======
-        self.emb_dim: int = 1024
->>>>>>> 758e6d18
 
         # whether to add skip connections to the later embedding layers
         self.embedding_skip_connections: bool = True
